--- conflicted
+++ resolved
@@ -66,10 +66,5 @@
 build
 
 Aeru/TTSModel
-<<<<<<< HEAD
-.DS_Store
-=======
 
-DS.Store
-*/DS.Store
->>>>>>> bbc9625a
+.DS_Store